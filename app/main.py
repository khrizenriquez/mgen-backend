"""
Main FastAPI application with hexagonal architecture
"""
# Load environment variables first
from dotenv import load_dotenv
load_dotenv()

import os
import sys
import subprocess
from pathlib import Path

# Validate configuration before starting (only in development)
if os.getenv("ENVIRONMENT", "development") == "development":
    print("🔍 Running configuration validation...")
    result = subprocess.run([sys.executable, "scripts/validate_config.py"],
                           capture_output=True, text=True, cwd=Path(__file__).parent.parent)

    if result.returncode != 0:
        print("❌ Configuration validation failed!")
        print(result.stdout)
        if result.stderr:
            print("STDERR:", result.stderr)
        sys.exit(1)
    else:
        print("✅ Configuration validation passed!")
else:
    print("⚡ Production mode - skipping configuration validation script")

from fastapi import FastAPI, HTTPException, Request
from fastapi.middleware.cors import CORSMiddleware
from fastapi.responses import JSONResponse
from prometheus_client import generate_latest, CONTENT_TYPE_LATEST
from starlette.responses import Response
import time
import logging
import os
import structlog

# Apitally monitoring (optional - only if configured)
try:
    from apitally.fastapi import ApitallyMiddleware
    APITALLY_AVAILABLE = True
except ImportError:
    APITALLY_AVAILABLE = False
    print("⚠️  Apitally not available - monitoring disabled")

from app.adapters.controllers.auth_controller import router as auth_router
from app.adapters.controllers.dashboard_controller import router as dashboard_router
from app.adapters.controllers.donation_controller import router as donation_router
from app.adapters.controllers.health_controller import router as health_router
from app.adapters.controllers.organization_controller import router as organization_router
from app.adapters.controllers.user_controller import router as user_router
from app.infrastructure.database.database import engine, Base
from app.infrastructure.database.seeders import run_seeders
from app.infrastructure.logging import setup_logging, get_logger, LoggingMiddleware
from app.infrastructure.middleware.rate_limit import RateLimitMiddleware
from app.infrastructure.monitoring import (
    REQUEST_COUNT, REQUEST_DURATION, USER_REGISTRATION_COUNT,
    LOGIN_ATTEMPTS, DONATION_COUNT, ACTIVE_USERS, DATABASE_CONNECTIONS
)
from sqlalchemy import text
from sqlalchemy.exc import OperationalError
from sqlalchemy.orm import sessionmaker

# Setup structured logging
setup_logging()
logger = get_logger(__name__)

# Create FastAPI app
app = FastAPI(
    title="Donations Management System",
    description="A donation management system with hexagonal architecture",
    version="1.0.0",
    docs_url="/docs",
    redoc_url="/redoc"
)

# Add logging middleware first (before CORS)
app.add_middleware(LoggingMiddleware)

<<<<<<< HEAD
# Apitally monitoring middleware (if configured)
apitally_client_id = os.getenv("APITALLY_CLIENT_ID")
if APITALLY_AVAILABLE and apitally_client_id:
    apitally_env = os.getenv("APITALLY_ENV", "prod")
    app.add_middleware(
        ApitallyMiddleware,
        client_id=apitally_client_id,
        env=apitally_env,
        # Configure request logging
        enable_request_logging=True,
        log_request_headers=True,
        log_request_body=True,
        log_response_body=True,
        capture_logs=True,
    )
    print(f"📊 Apitally monitoring enabled (env: {apitally_env})")
elif apitally_client_id and not APITALLY_AVAILABLE:
    print("⚠️  APITALLY_CLIENT_ID configured but apitally package not installed")
else:
    print("📊 Apitally monitoring not configured (optional)")
=======
# Apitally monitoring middleware - COMPLETELY DISABLED due to Railway compatibility issues
# TODO: Re-enable once Apitally version and Railway environment are compatible
print("📊 Apitally monitoring disabled (compatibility issues with Railway)")
>>>>>>> ffecd3f9

# Rate limiting middleware (before CORS for auth endpoints)
app.add_middleware(
    RateLimitMiddleware,
    max_requests=int(os.getenv("RATE_LIMIT_REQUESTS", "10")),
    window_seconds=int(os.getenv("RATE_LIMIT_WINDOW", "60"))
)

# CORS middleware - Restrictive configuration for security
allowed_origins = os.getenv("ALLOWED_ORIGINS", "http://localhost:3000").split(",")
app.add_middleware(
    CORSMiddleware,
    allow_origins=allowed_origins,
    allow_credentials=True,
    allow_methods=["GET", "POST", "PUT", "DELETE", "PATCH"],
    allow_headers=["*"],
)

# Middleware for metrics
@app.middleware("http")
async def add_process_time_header(request, call_next):
    start_time = time.time()
    
    # Count request
    REQUEST_COUNT.labels(
        method=request.method, 
        endpoint=request.url.path
    ).inc()
    
    response = await call_next(request)
    
    # Record duration
    process_time = time.time() - start_time
    REQUEST_DURATION.labels(
        method=request.method,
        endpoint=request.url.path
    ).observe(process_time)
    response.headers["X-Process-Time"] = str(process_time)
    
    return response

# Create database tables
@app.on_event("startup")
async def startup_event():
    """Initialize database on startup with retry until DB is ready"""
    # Increased retries and wait time for Railway deployments
    max_retries = int(os.getenv("DB_STARTUP_MAX_RETRIES", "60"))
    wait_seconds = float(os.getenv("DB_STARTUP_WAIT_SECONDS", "5"))

    for attempt in range(1, max_retries + 1):
        try:
            with engine.connect() as conn:
                conn.execute(text("SELECT 1"))
            # Create all tables
            Base.metadata.create_all(bind=engine)
            logger.info("Database connected and tables ensured")

            # Update database connections metric
            try:
                with engine.connect() as conn:
                    result = conn.execute(text("SELECT count(*) FROM pg_stat_activity WHERE state = 'active'"))
                    active_connections = result.fetchone()[0]
                    DATABASE_CONNECTIONS.set(active_connections)
            except Exception as e:
                logger.warning(f"Could not update database connections metric: {e}")

            # Run seeders only in development mode
            if os.getenv("ENVIRONMENT") == "development":
                logger.info("Running database seeders...")
                SessionLocal = sessionmaker(autocommit=False, autoflush=False, bind=engine)
                db = SessionLocal()
                try:
                    run_seeders(db)
                except Exception as e:
                    logger.error(f"Error running seeders: {e}")
                finally:
                    db.close()

            break
        except OperationalError as e:
            logger.warning(
                f"Database not ready (attempt {attempt}/{max_retries}): {e}. "
                f"Retrying in {wait_seconds}s..."
            )
            time.sleep(wait_seconds)
        except Exception as e:
            logger.error(f"Unexpected error ensuring database: {e}")
            raise
    else:
        # Exhausted retries
        raise RuntimeError("Database not ready after retries. Startup aborted.")

@app.on_event("shutdown")
async def shutdown_event():
    """Cleanup on shutdown"""
    logger.info("Application shutting down")

# Include routers
app.include_router(health_router)
app.include_router(auth_router, prefix="/api/v1", tags=["authentication"])
app.include_router(dashboard_router, prefix="/api/v1", tags=["dashboard"])
app.include_router(organization_router, prefix="/api/v1", tags=["organizations"])
app.include_router(donation_router, prefix="/api/v1", tags=["donations"])
# app.include_router(user_router, prefix="/api/v1", tags=["users"])

# Metrics endpoint for Prometheus
@app.get("/metrics")
async def metrics():
    """Prometheus metrics endpoint"""
    return Response(generate_latest(), media_type=CONTENT_TYPE_LATEST)

# Business metrics endpoint (less frequent updates)
@app.get("/metrics/business")
async def business_metrics():
    """Business-specific metrics endpoint for slower-refreshing data"""
    try:
        # Import here to avoid circular imports
        from app.infrastructure.monitoring.business_metrics import generate_business_metrics

        business_data = await generate_business_metrics()
        return JSONResponse(content=business_data, media_type="application/json")
    except Exception as e:
        logger.error("Error generating business metrics", error=str(e))
        return JSONResponse(
            content={"error": "Failed to generate business metrics"},
            status_code=500
        )

# Root endpoint
@app.get("/")
async def root():
    """Root endpoint with API information"""
    return {
        "message": "Donations Management System API",
        "version": "1.0.0",
        "status": "running",
        "docs": "/docs",
        "health": "/health"
    }

# Global exception handler
@app.exception_handler(Exception)
async def global_exception_handler(request: Request, exc: Exception):
    """Global exception handler with structured logging"""
    # Get request ID from headers if available
    request_id = request.headers.get("x-request-id", "unknown")
    
    # Log the exception with context
    logger.error(
        "Unhandled exception occurred",
        error=str(exc),
        error_type=type(exc).__name__,
        method=request.method,
        path=request.url.path,
        request_id=request_id,
        exc_info=True
    )
    
    # Return error response (don't expose internal details in production)
    if os.getenv("ENVIRONMENT", "development") == "development":
        detail = str(exc)
    else:
        detail = "An internal error occurred"
    
    return JSONResponse(
        status_code=500,
        content={
            "message": "Internal server error", 
            "detail": detail,
            "request_id": request_id
        },
        headers={"x-request-id": request_id}
    )

if __name__ == "__main__":
    import uvicorn
    uvicorn.run(
        "app.main:app", 
        host="0.0.0.0", 
        port=8000, 
        reload=True,
        log_level=os.getenv("LOG_LEVEL", "info").lower(),
        access_log=True,
        use_colors=False,  # Disable colors for better JSON logging
        log_config=None   # Use our custom logging config
    )<|MERGE_RESOLUTION|>--- conflicted
+++ resolved
@@ -37,13 +37,21 @@
 import os
 import structlog
 
-# Apitally monitoring (optional - only if configured)
-try:
-    from apitally.fastapi import ApitallyMiddleware
-    APITALLY_AVAILABLE = True
-except ImportError:
-    APITALLY_AVAILABLE = False
-    print("⚠️  Apitally not available - monitoring disabled")
+# Apitally monitoring (optional - only if configured and available)
+APITALLY_AVAILABLE = False
+ApitallyMiddleware = None
+
+apitally_client_id = os.getenv("APITALLY_CLIENT_ID")
+if apitally_client_id:
+    try:
+        # Try to import apitally dynamically
+        from apitally.fastapi import ApitallyMiddleware
+        APITALLY_AVAILABLE = True
+        print("✅ Apitally package available")
+    except ImportError:
+        print("⚠️  Apitally package not installed - run 'pip install apitally[fastapi]' to enable monitoring")
+else:
+    print("📊 Apitally not configured (optional)")
 
 from app.adapters.controllers.auth_controller import router as auth_router
 from app.adapters.controllers.dashboard_controller import router as dashboard_router
@@ -79,32 +87,9 @@
 # Add logging middleware first (before CORS)
 app.add_middleware(LoggingMiddleware)
 
-<<<<<<< HEAD
-# Apitally monitoring middleware (if configured)
-apitally_client_id = os.getenv("APITALLY_CLIENT_ID")
-if APITALLY_AVAILABLE and apitally_client_id:
-    apitally_env = os.getenv("APITALLY_ENV", "prod")
-    app.add_middleware(
-        ApitallyMiddleware,
-        client_id=apitally_client_id,
-        env=apitally_env,
-        # Configure request logging
-        enable_request_logging=True,
-        log_request_headers=True,
-        log_request_body=True,
-        log_response_body=True,
-        capture_logs=True,
-    )
-    print(f"📊 Apitally monitoring enabled (env: {apitally_env})")
-elif apitally_client_id and not APITALLY_AVAILABLE:
-    print("⚠️  APITALLY_CLIENT_ID configured but apitally package not installed")
-else:
-    print("📊 Apitally monitoring not configured (optional)")
-=======
 # Apitally monitoring middleware - COMPLETELY DISABLED due to Railway compatibility issues
 # TODO: Re-enable once Apitally version and Railway environment are compatible
 print("📊 Apitally monitoring disabled (compatibility issues with Railway)")
->>>>>>> ffecd3f9
 
 # Rate limiting middleware (before CORS for auth endpoints)
 app.add_middleware(
